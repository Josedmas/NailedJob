--- conflicted
+++ resolved
@@ -1,175 +1,5 @@
+# Firebase Studio
 
-<<<<<<< HEAD
-# NailedJob (CareerCraft AI)
+This is a NextJS starter in Firebase Studio.
 
-## Descripción
-
-**NailedJob (CareerCraft AI)** es una aplicación web inteligente diseñada para asistir a los usuarios en el proceso de búsqueda de empleo. Su principal objetivo es ayudar a optimizar currículums para ofertas de trabajo específicas, analizar la compatibilidad entre el perfil del candidato y los requisitos de la oferta, y facilitar la búsqueda de nuevas oportunidades laborales, todo ello impulsado por inteligencia artificial.
-=======
-# NailedJob
-
-## Descripción
-
-**NailedJob** es una aplicación web inteligente diseñada para asistir a los usuarios en el proceso de búsqueda de empleo. Su principal objetivo es ayudar a optimizar currículums para ofertas de trabajo específicas, analizar la compatibilidad entre el perfil del candidato y los requisitos de la oferta, y facilitar la búsqueda de nuevas oportunidades laborales, todo ello impulsado por inteligencia artificial.
->>>>>>> 4c60627c
-
-La aplicación guía al usuario a través de un asistente intuitivo de varios pasos, desde la entrada de datos hasta la obtención de un currículum mejorado y una lista de posibles empleos.
-
-## Características Principales
-
-*   **Recopilación Inteligente de Información:**
-    *   Ingreso de detalles de la oferta de empleo mediante texto o URL.
-    *   Ingreso del currículum del candidato mediante texto o subida de archivo PDF (con extracción de texto en el navegador).
-    *   Opción de subir una foto de perfil para incluir en el PDF del currículum.
-    *   Selección del idioma (inglés/español) para los resultados generados por la IA.
-*   **Análisis de Compatibilidad con IA:**
-    *   Comparación detallada entre la oferta de empleo y el currículum.
-    *   Puntuación de compatibilidad porcentual y explicación de fortalezas y debilidades.
-    *   Extracción de datos estructurados del currículum (nombre, email, experiencia, educación, habilidades).
-    *   (Configurable) Almacenamiento de datos del candidato en MongoDB.
-*   **Constructor de Currículums con IA:**
-    *   Generación de un currículum nuevo, optimizado y adaptado a la oferta de empleo.
-    *   Comparación de la compatibilidad del nuevo currículum vs. el original, mostrando la mejora.
-    *   Explicación de las modificaciones realizadas por la IA.
-    *   Permite editar el currículum generado directamente en la interfaz.
-    *   Descarga del currículum en formato `.txt` y `.pdf` (este último con un diseño profesional de dos columnas y foto de perfil si se proporciona).
-*   **Búsqueda Automatizada de Empleo:**
-    *   Utiliza el currículum generado por la IA para buscar ofertas de empleo relevantes.
-    *   Proporciona hasta 10 enlaces validados a ofertas en portales como InfoJobs, LinkedIn e Indeed (enfocado en España).
-*   **Interfaz Multilingüe:**
-    *   Disponible en inglés y español, afectando tanto la UI como las interacciones con la IA.
-
-## Flujo de Usuario
-
-1.  **Paso 1: Recopilación de Datos:** El usuario introduce la información de la oferta de empleo y su currículum actual.
-2.  **Paso 2: Análisis de Compatibilidad:** La IA evalúa la afinidad entre el currículum y la oferta, mostrando una puntuación y un análisis.
-3.  **Paso 3: Creación de Currículum IA:** La IA genera un currículum optimizado. El usuario puede editarlo, ver la mejora en la compatibilidad y descargarlo.
-4.  **Paso 4: Búsqueda de Empleo:** La IA utiliza el nuevo currículum para buscar y presentar ofertas de trabajo relevantes.
-
-## Tecnologías Utilizadas
-
-*   **Framework Frontend:** [Next.js](https://nextjs.org/) (con App Router)
-*   **Lenguaje:** [TypeScript](https://www.typescriptlang.org/)
-*   **Librería UI:** [React](https://reactjs.org/)
-*   **Componentes UI:** [ShadCN UI](https://ui.shadcn.com/)
-*   **Estilos:** [Tailwind CSS](https://tailwindcss.com/)
-*   **Inteligencia Artificial:** [Genkit (Google AI)](https://firebase.google.com/docs/genkit)
-    *   Modelo LLM: `googleai/gemini-2.0-flash`
-*   **Procesamiento de PDF (Cliente):** [pdfjs-dist](https://mozilla.github.io/pdf.js/)
-*   **Generación de PDF (Cliente):** [jsPDF](https://parall.ax/products/jspdf)
-*   **Base de Datos (Opcional, para almacenamiento de candidatos):** [MongoDB](https://www.mongodb.com/)
-*   **Gestión de Estado y Contexto:** React Context API
-*   **Notificaciones:** Sistema de Toasts personalizado
-
-## Configuración del Entorno Local
-
-Sigue estos pasos para configurar y ejecutar el proyecto localmente:
-
-### Prerrequisitos
-
-*   Node.js (se recomienda v18.x o posterior)
-*   npm (v8.x o posterior) o yarn
-*   (Opcional) Una cuenta y clúster de MongoDB Atlas configurado si deseas utilizar la funcionalidad de almacenamiento de candidatos.
-    *   Asegúrate de configurar la lista de acceso de red en MongoDB Atlas para permitir conexiones desde tu entorno. Para desarrollo local, puedes permitir el acceso desde `0.0.0.0/0` (cualquier IP), pero sé consciente de las implicaciones de seguridad.
-
-### Variables de Entorno
-
-Crea un archivo `.env` en la raíz del proyecto y configura las siguientes variables. Puedes usar el archivo `.env.example` (si existe) como plantilla.
-
-```env
-# Configuración de MongoDB (Opcional)
-MONGODB_URI="mongodb+srv://<username>:<password>@<cluster-url>/<database-name>?retryWrites=true&w=majority"
-MONGODB_DB_NAME="tu_base_de_datos"
-MONGODB_COLLECTION_NAME="tu_coleccion_de_candidatos"
-
-# Configuración de Genkit (Google AI)
-# Asegúrate de tener configurado tu GOOGLE_API_KEY u otras credenciales
-# necesarias para que Google AI funcione con Genkit.
-# Consulta la documentación de Genkit para más detalles:
-# https://firebase.google.com/docs/genkit/get-started-google-ai
-GOOGLE_API_KEY="TU_API_KEY_DE_GOOGLE_AI_AQUÍ"
-
-# Otras variables que puedan ser necesarias para tu configuración específica de Genkit
-# GENKIT_ENV="dev" # (Opcional, Genkit puede tener su propia configuración de entorno)
-```
-
-**Importante:**
-*   Reemplaza los placeholders (ej. `<username>`, `TU_API_KEY_DE_GOOGLE_AI_AQUÍ`) con tus valores reales.
-*   Para la `GOOGLE_API_KEY`, necesitas una clave de API válida para los servicios de Google AI (Gemini). Puedes obtenerla desde [Google AI Studio](https://aistudio.google.com/app/apikey).
-
-### Instalación
-
-1.  Clona el repositorio (si aún no lo has hecho):
-    ```bash
-    git clone <url-del-repositorio>
-    cd <nombre-del-directorio>
-    ```
-
-2.  Instala las dependencias del proyecto:
-    ```bash
-    npm install
-    # o
-    # yarn install
-    ```
-
-### Ejecución de la Aplicación
-
-1.  **Iniciar el servidor de desarrollo de Next.js:**
-    ```bash
-    npm run dev
-    ```
-    Esto iniciará la aplicación Next.js, generalmente en `http://localhost:3000` (o el puerto especificado por tu entorno, como el 9002).
-
-2.  **(Si es necesario) Iniciar el servidor de desarrollo de Genkit:**
-    En una terminal separada, si tus flujos de Genkit necesitan ejecutarse como un servicio independiente o si quieres monitorearlos con la UI de Genkit:
-    ```bash
-    npm run genkit:dev
-    # o para recarga automática al guardar cambios en los flujos:
-    # npm run genkit:watch
-    ```
-    *Nota: En esta aplicación, los flujos de Genkit están diseñados para ser invocados directamente desde el servidor Next.js (`'use server';`), por lo que `genkit:dev` se usa principalmente para el panel de inspección de Genkit y no es estrictamente necesario para que la aplicación funcione si los flujos se ejecutan como parte de las acciones del servidor de Next.js.*
-
-La aplicación debería estar ahora accesible en tu navegador.
-
-## Estructura del Proyecto (Simplificada)
-
-```
-.
-├── src/
-│   ├── app/                # Rutas principales de Next.js (App Router)
-│   │   ├── globals.css     # Estilos globales y tema de Tailwind/ShadCN
-│   │   ├── layout.tsx      # Layout principal de la aplicación
-│   │   └── page.tsx        # Página de inicio
-│   ├── ai/                 # Lógica relacionada con Genkit y la IA
-│   │   ├── flows/          # Flujos de Genkit (análisis, construcción de CV, búsqueda)
-│   │   ├── tools/          # Herramientas de Genkit (extracción de contenido, búsqueda de trabajos)
-│   │   ├── dev.ts          # Archivo para el desarrollo de Genkit (importa flujos/herramientas)
-│   │   └── genkit.ts       # Configuración global del cliente Genkit
-│   ├── components/         # Componentes React reutilizables
-│   │   ├── steps/          # Componentes para cada paso del asistente
-│   │   ├── ui/             # Componentes de ShadCN UI
-│   │   └── app-header.tsx  # Cabecera de la aplicación
-│   ├── contexts/           # Contextos de React (ej. LanguageContext)
-│   ├── hooks/              # Hooks personalizados (ej. useToast, useMobile)
-│   ├── lib/                # Funciones de utilidad, traducciones, etc.
-│   │   ├── translations.ts # Textos de internacionalización
-│   │   └── mongodb-candidate-storage.ts # Lógica para MongoDB
-│   └── ...
-├── public/                 # Archivos estáticos
-├── .env                    # (Debe ser creado) Variables de entorno
-├── next.config.ts          # Configuración de Next.js
-├── package.json            # Dependencias y scripts del proyecto
-└── README.md               # Este archivo
-```
-
-## Contribuciones y Mejoras Futuras
-
-Las contribuciones son bienvenidas. Algunas áreas de mejora potencial incluyen:
-
-*   Guardar y cargar sesiones de trabajo del usuario.
-*   Opciones avanzadas de regeneración con IA (diferentes enfoques/prompts).
-*   Streaming de respuestas de la IA para una experiencia más fluida.
-*   Filtros avanzados para la búsqueda de empleo.
-*   Mejoras en el diseño y la usabilidad del PDF generado.
-
-¡Gracias por usar NailedJob!+To get started, take a look at src/app/page.tsx.